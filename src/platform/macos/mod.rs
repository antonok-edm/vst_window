--- conflicted
+++ resolved
@@ -5,12 +5,7 @@
 
 use cocoa::base::id;
 use objc::{msg_send, rc::StrongPtr, sel, sel_impl};
-<<<<<<< HEAD
-use raw_window_handle::macos::MacOSHandle;
-use raw_window_handle::{HasRawWindowHandle, RawWindowHandle};
-=======
 use raw_window_handle::{AppKitHandle, HasRawWindowHandle, RawWindowHandle};
->>>>>>> 63ea8dd2
 
 use crate::event::WindowEvent;
 use crate::platform::os::event_proxy_class::instantiate_event_proxy;
@@ -27,18 +22,10 @@
 
 unsafe impl HasRawWindowHandle for EditorWindowImpl {
     fn raw_window_handle(&self) -> RawWindowHandle {
-<<<<<<< HEAD
-        RawWindowHandle::MacOS(MacOSHandle {
-            ns_window: *self.ns_window as *mut c_void,
-            ns_view: *self.event_proxy as *mut c_void,
-            ..MacOSHandle::empty()
-        })
-=======
         let mut handle = AppKitHandle::empty();
         handle.ns_window = *self.ns_window as *mut c_void;
         handle.ns_view = *self.event_proxy as *mut c_void;
         RawWindowHandle::AppKit(handle)
->>>>>>> 63ea8dd2
     }
 }
 
